--- conflicted
+++ resolved
@@ -17,7 +17,6 @@
             <meta name="viewport" content="width=device-width,
                 initial-scale=1.0, maximum-scale=1.0, user-scalable=no" />
             <style>
-<<<<<<< HEAD
                 #map_d313a9fc7c0260181ef2ca63182b8ff8 {
                     position: relative;
                     width: 100.0%;
@@ -144,10 +143,7 @@
             <meta name="viewport" content="width=device-width,
                 initial-scale=1.0, maximum-scale=1.0, user-scalable=no" />
             <style>
-                #map_66cc7c4c33dcaab94401850c3eea6df4 {
-=======
                 #map_1e8dd5a4018f9c7ecdf5892bc1e90966 {
->>>>>>> 0fe76953
                     position: relative;
                     width: 100.0%;
                     height: 100.0%;
